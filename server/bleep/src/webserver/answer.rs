use axum::{extract::Query, response::IntoResponse, Extension, Json};
<<<<<<< HEAD
use ndarray::Axis;
=======
use reqwest::StatusCode;
>>>>>>> a80be45f
use utoipa::ToSchema;

use crate::{indexes::reader::ContentDocument, query::parser, state::RepoRef, Application};

use super::ErrorKind;

/// Mirrored from `answer_api/lib.rs` to avoid private dependency.
mod api {
    #[derive(Debug, serde::Serialize, serde::Deserialize)]
    pub struct Request {
        pub query: String,
        pub snippets: Vec<Snippet>,
        pub user_id: String,
    }

    #[derive(Debug, serde::Serialize, serde::Deserialize, Clone)]
    pub struct Snippet {
        pub lang: String,
        pub repo_name: String,
        pub repo_ref: String,
        pub relative_path: String,
        pub text: String,
        pub start_line: usize,
        pub end_line: usize,
        pub start_byte: usize,
        pub end_byte: usize,
    }

    #[derive(Debug, serde::Serialize, serde::Deserialize)]
    pub struct DecodedResponse {
        pub index: u32,
        pub answer: String,
    }

    #[derive(Debug, serde::Serialize, serde::Deserialize)]
    pub struct Response {
        #[serde(flatten)]
        pub data: DecodedResponse,
        pub id: String,
    }
}

fn default_limit() -> u64 {
    30
}

#[derive(Debug, serde::Deserialize)]
pub struct Params {
    pub q: String,
    #[serde(default = "default_limit")]
    pub limit: u64,
    pub user_id: String,
}

#[derive(serde::Serialize, ToSchema)]
pub struct AnswerResponse {
    pub snippets: Vec<api::Snippet>,
    pub selection: api::Response,
}

pub async fn handle(
    Query(params): Query<Params>,
    Extension(app): Extension<Application>,
) -> Result<impl IntoResponse, impl IntoResponse> {
<<<<<<< HEAD
    let snippets = app
=======
    let query =
        parser::parse_nl(&params.q).map_err(|e| super::error(ErrorKind::User, e.to_string()))?;
    let target = query
        .target()
        .ok_or_else(|| super::error(ErrorKind::User, "missing search target".to_owned()))?;
    let mut snippets = app
>>>>>>> a80be45f
        .semantic
        .search(&query, params.limit)
        .await
        .map_err(|e| super::error(ErrorKind::Internal, e.to_string()))?
        .into_iter()
        .map(|mut s| {
            use qdrant_client::qdrant::{value::Kind, Value};

            fn value_to_string(value: Value) -> String {
                match value.kind.unwrap() {
                    Kind::StringValue(s) => s,
                    _ => panic!("got non-string value"),
                }
            }

            api::Snippet {
                lang: value_to_string(s.remove("lang").unwrap()),
                repo_name: value_to_string(s.remove("repo_name").unwrap()),
                repo_ref: value_to_string(s.remove("repo_ref").unwrap()),
                relative_path: value_to_string(s.remove("relative_path").unwrap()),
                text: value_to_string(s.remove("snippet").unwrap()),
                start_line: value_to_string(s.remove("start_line").unwrap())
                    .parse::<usize>()
                    .unwrap(),
                end_line: value_to_string(s.remove("end_line").unwrap())
                    .parse::<usize>()
                    .unwrap(),
                start_byte: value_to_string(s.remove("start_byte").unwrap())
                    .parse::<usize>()
                    .unwrap(),
                end_byte: value_to_string(s.remove("end_byte").unwrap())
                    .parse::<usize>()
                    .unwrap(),
            }
        })
        .collect::<Vec<_>>();

    if snippets.is_empty() {
        super::error(ErrorKind::Internal, "semantic search returned no snippets");
    }

<<<<<<< HEAD
    // rerank results and get the top 5
    let mut snippets = rank(&params.q, snippets, &app, 5);

    let res = reqwest::Client::new()
        .post(format!("{}/q", app.config.answer_api_base))
        .json(&api::Request {
            query: params.q,
            user_id: params.user_id,
            snippets: snippets.clone(),
        })
        .send()
=======
    let answer_api_client =
        AnswerAPIClient::new(&format!("{}/q", app.config.answer_api_base), target);

    let relevant_snippet_index = answer_api_client
        .select_snippet(&snippets)
>>>>>>> a80be45f
        .await
        .map_err(|e| match e.status() {
            Some(StatusCode::SERVICE_UNAVAILABLE) => super::error(
                ErrorKind::UpstreamService,
                "service is currently overloaded",
            ),
            _ => super::internal_error(e),
        })?
        .text()
        .await
        .map_err(super::internal_error)?
        .trim()
        .parse::<usize>()
        .map_err(super::internal_error)?;

    let relevant_snippet = &snippets[relevant_snippet_index];
    // grow the snippet by 60 lines above and below, we have sufficient space
    // to grow this snippet by 10 times its original size (15 to 150)
    let processed_snippet = {
        let repo_ref = &relevant_snippet
            .repo_ref
            .parse::<RepoRef>()
            .map_err(super::internal_error)?;
        let doc = app
            .indexes
            .file
            .by_path(repo_ref, &relevant_snippet.relative_path)
            .await
            .map_err(super::internal_error)?;

        let grown_text = grow(&doc, relevant_snippet, 60);
        api::Snippet {
            lang: relevant_snippet.lang.clone(),
            repo_name: relevant_snippet.repo_name.clone(),
            repo_ref: relevant_snippet.repo_ref.clone(),
            relative_path: relevant_snippet.relative_path.clone(),
            text: grown_text,
            start_line: relevant_snippet.start_line,
            end_line: relevant_snippet.end_line,
            start_byte: relevant_snippet.start_byte,
            end_byte: relevant_snippet.end_byte,
        }
    };

    let snippet_explaination = answer_api_client
        .explain_snippet(&processed_snippet)
        .await
        .map_err(|e| match e.status() {
            Some(StatusCode::SERVICE_UNAVAILABLE) => super::error(
                ErrorKind::UpstreamService,
                "service is currently overloaded",
            ),
            _ => super::internal_error(e),
        })?
        .text()
        .await
        .map_err(super::internal_error)?;

    // reorder snippets
    snippets.swap(relevant_snippet_index, 0);

    if let Some(ref segment) = *app.segment {
        segment
            .track_query(
                &params.user_id,
                &params.q,
                &snippets[0].text,
                &snippet_explaination,
            )
            .await;
    }

    Ok::<_, Json<super::Response<'static>>>(Json(super::Response::Answer(AnswerResponse {
        snippets,
        selection: api::Response {
            data: api::DecodedResponse {
                index: 0u32, // the relevant snippet is always placed at 0
                answer: snippet_explaination,
            },
            id: params.user_id,
        },
    })))
}

<<<<<<< HEAD
fn rank(
    query: &str,
    snippets: Vec<api::Snippet>,
    app: &Application,
    max_results: usize,
) -> Vec<api::Snippet> {
    // number of ranked results
    let k = std::cmp::min(max_results, snippets.len());

    let mut scores: Vec<(usize, (api::Snippet, f32))> = snippets
        .into_iter()
        .map(|snippet| {
            let tokens = app
                .semantic
                .rank_tokenizer
                .encode((query, snippet.text.as_str()), true)
                .unwrap();
            let logit = app
                .semantic
                .encode(&tokens, app.semantic.rank_session.clone())
                .unwrap()
                .remove_axis(Axis(0))[0];
            // normalise snippet score
            let score = 1. / (1. + (logit.exp()));
            (snippet, score)
        })
        .enumerate()
        .collect();

    // sort snippets by reranker score
    scores.sort_by(|a, b| {
        let (_, (_, score_a)) = a;
        let (_, (_, score_b)) = b;
        score_a.partial_cmp(score_b).unwrap()
    });

    scores[..k]
        .into_iter()
        .map(|s| {
            let (_, (snippet, _)) = s;
            snippet.clone()
        })
        .collect()
=======
// grow the text of this snippet by `size` and return the new text
fn grow(doc: &ContentDocument, snippet: &api::Snippet, size: usize) -> String {
    let content = &doc.content;

    // skip upwards `size` number of lines
    let new_start_byte = content[..snippet.start_byte]
        .rmatch_indices('\n')
        .map(|(idx, _)| idx)
        .nth(size)
        .unwrap_or(0);

    // skip downwards `size` number of lines
    let new_end_byte = content[snippet.end_byte..]
        .match_indices('\n')
        .map(|(idx, _)| idx)
        .nth(size)
        .map(|s| s.saturating_add(snippet.end_byte)) // the index is off by `snippet.end_byte`
        .unwrap_or(content.len());

    content[new_start_byte..new_end_byte].to_owned()
}

#[derive(serde::Serialize)]
struct OpenAIRequest {
    prompt: String,
    max_tokens: u32,
}

struct AnswerAPIClient {
    client: reqwest::Client,
    host: String,
    query: String,
}

impl AnswerAPIClient {
    fn new(host: &str, query: &str) -> Self {
        Self {
            client: reqwest::Client::new(),
            host: host.to_owned(),
            query: query.to_owned(),
        }
    }

    async fn send(
        &self,
        prompt: String,
        max_tokens: u32,
    ) -> Result<reqwest::Response, reqwest::Error> {
        self.client
            .post(self.host.as_str())
            .json(&OpenAIRequest {
                prompt: prompt.clone(),
                max_tokens,
            })
            .send()
            .await
    }
}

const DELIMITER: &str = "######";
impl AnswerAPIClient {
    async fn select_snippet(
        &self,
        snippets: &[api::Snippet],
    ) -> Result<reqwest::Response, reqwest::Error> {
        let mut prompt = snippets
            .iter()
            .enumerate()
            .map(|(i, snippet)| {
                format!(
                    "Repository: {}\nPath: {}\nLanguage: {}\nIndex: {}\n\n{}\n{DELIMITER}\n",
                    snippet.repo_name, snippet.relative_path, snippet.lang, i, snippet.text
                )
            })
            .collect::<String>();

        // the example question/answer pair helps reinforce that we want exactly a single
        // number in the output, with no spaces or punctuation such as fullstops.
        prompt += &format!(
            "\nAbove are {} code snippets separated by \"{DELIMITER}\". \
            Your job is to select the snippet that best answers the question. Reply\
            with a single number indicating the index of the snippet in the list.\
            If none of the snippets seem relevant, reply with \"0\".

            Q:What icon do we use to clear search history?
            A:3

            Q:{}
            A:",
            snippets.len(),
            self.query,
        );
        self.send(prompt, 1).await
    }

    async fn explain_snippet(
        &self,
        snippet: &api::Snippet,
    ) -> Result<reqwest::Response, reqwest::Error> {
        let prompt = format!(
            "
            File: {}

            {}

            #####

            Above is a code snippet.\
            Answer the user's question with a detailed response.\
            Separate each function out and explain why it is relevant.\
            Format your response in GitHub markdown with code blocks annotated\
            with programming language. Include the path of the file.

            Q:{}
            A:",
            snippet.relative_path, snippet.text, self.query
        );
        let tokens_used = token_count_estimate(&prompt);
        let max_tokens = 1500_u32.saturating_sub(tokens_used).clamp(100, 2500);
        self.send(prompt, max_tokens).await
    }
}

// openai claims 4 characters = 1 token for english,
// but code typically clobbers the token count,
// we get no more than 3 characters per token.
//
// TODO: this is a heuristic, a realistic tokenizer
// can tune this better, rust_tokenizers::Gpt2Tokenizer?
fn token_count_estimate(input: &str) -> u32 {
    input.len().saturating_div(3) as u32
>>>>>>> a80be45f
}<|MERGE_RESOLUTION|>--- conflicted
+++ resolved
@@ -1,9 +1,6 @@
 use axum::{extract::Query, response::IntoResponse, Extension, Json};
-<<<<<<< HEAD
 use ndarray::Axis;
-=======
 use reqwest::StatusCode;
->>>>>>> a80be45f
 use utoipa::ToSchema;
 
 use crate::{indexes::reader::ContentDocument, query::parser, state::RepoRef, Application};
@@ -68,16 +65,12 @@
     Query(params): Query<Params>,
     Extension(app): Extension<Application>,
 ) -> Result<impl IntoResponse, impl IntoResponse> {
-<<<<<<< HEAD
-    let snippets = app
-=======
     let query =
         parser::parse_nl(&params.q).map_err(|e| super::error(ErrorKind::User, e.to_string()))?;
     let target = query
         .target()
         .ok_or_else(|| super::error(ErrorKind::User, "missing search target".to_owned()))?;
     let mut snippets = app
->>>>>>> a80be45f
         .semantic
         .search(&query, params.limit)
         .await
@@ -119,41 +112,27 @@
         super::error(ErrorKind::Internal, "semantic search returned no snippets");
     }
 
-<<<<<<< HEAD
-    // rerank results and get the top 5
-    let mut snippets = rank(&params.q, snippets, &app, 5);
-
-    let res = reqwest::Client::new()
-        .post(format!("{}/q", app.config.answer_api_base))
-        .json(&api::Request {
-            query: params.q,
-            user_id: params.user_id,
-            snippets: snippets.clone(),
-        })
-        .send()
-=======
+    // score each result
+    let snippet_scores = score(&params.q, &snippets, &app);
+
+    tracing::info!("{:?}", &snippets);
+    tracing::info!("{:?}", &snippet_scores);
+
+    let relevant_snippet_index = snippet_scores
+        .iter()
+        .enumerate()
+        .max_by(|(_, a), (_, b)| a.total_cmp(b))
+        .map(|(index, _)| index)
+        .unwrap();
+
+    tracing::info!("{:?}", &relevant_snippet_index);
+
     let answer_api_client =
         AnswerAPIClient::new(&format!("{}/q", app.config.answer_api_base), target);
 
-    let relevant_snippet_index = answer_api_client
-        .select_snippet(&snippets)
->>>>>>> a80be45f
-        .await
-        .map_err(|e| match e.status() {
-            Some(StatusCode::SERVICE_UNAVAILABLE) => super::error(
-                ErrorKind::UpstreamService,
-                "service is currently overloaded",
-            ),
-            _ => super::internal_error(e),
-        })?
-        .text()
-        .await
-        .map_err(super::internal_error)?
-        .trim()
-        .parse::<usize>()
-        .map_err(super::internal_error)?;
-
     let relevant_snippet = &snippets[relevant_snippet_index];
+    tracing::info!("{:?}", &relevant_snippet);
+
     // grow the snippet by 60 lines above and below, we have sufficient space
     // to grow this snippet by 10 times its original size (15 to 150)
     let processed_snippet = {
@@ -222,51 +201,27 @@
     })))
 }
 
-<<<<<<< HEAD
-fn rank(
-    query: &str,
-    snippets: Vec<api::Snippet>,
-    app: &Application,
-    max_results: usize,
-) -> Vec<api::Snippet> {
-    // number of ranked results
-    let k = std::cmp::min(max_results, snippets.len());
-
-    let mut scores: Vec<(usize, (api::Snippet, f32))> = snippets
+fn score(query: &str, snippets: &Vec<api::Snippet>, app: &Application) -> Vec<f32> {
+    snippets
         .into_iter()
         .map(|snippet| {
             let tokens = app
                 .semantic
-                .rank_tokenizer
+                .ranker_tokenizer
                 .encode((query, snippet.text.as_str()), true)
                 .unwrap();
             let logit = app
                 .semantic
-                .encode(&tokens, app.semantic.rank_session.clone())
+                .encode(&tokens, app.semantic.ranker_session.clone())
                 .unwrap()
                 .remove_axis(Axis(0))[0];
             // normalise snippet score
-            let score = 1. / (1. + (logit.exp()));
-            (snippet, score)
-        })
-        .enumerate()
-        .collect();
-
-    // sort snippets by reranker score
-    scores.sort_by(|a, b| {
-        let (_, (_, score_a)) = a;
-        let (_, (_, score_b)) = b;
-        score_a.partial_cmp(score_b).unwrap()
-    });
-
-    scores[..k]
-        .into_iter()
-        .map(|s| {
-            let (_, (snippet, _)) = s;
-            snippet.clone()
+            let score = 1. / (1. + (-logit).exp());
+            score
         })
         .collect()
-=======
+}
+
 // grow the text of this snippet by `size` and return the new text
 fn grow(doc: &ContentDocument, snippet: &api::Snippet, size: usize) -> String {
     let content = &doc.content;
@@ -326,42 +281,7 @@
     }
 }
 
-const DELIMITER: &str = "######";
 impl AnswerAPIClient {
-    async fn select_snippet(
-        &self,
-        snippets: &[api::Snippet],
-    ) -> Result<reqwest::Response, reqwest::Error> {
-        let mut prompt = snippets
-            .iter()
-            .enumerate()
-            .map(|(i, snippet)| {
-                format!(
-                    "Repository: {}\nPath: {}\nLanguage: {}\nIndex: {}\n\n{}\n{DELIMITER}\n",
-                    snippet.repo_name, snippet.relative_path, snippet.lang, i, snippet.text
-                )
-            })
-            .collect::<String>();
-
-        // the example question/answer pair helps reinforce that we want exactly a single
-        // number in the output, with no spaces or punctuation such as fullstops.
-        prompt += &format!(
-            "\nAbove are {} code snippets separated by \"{DELIMITER}\". \
-            Your job is to select the snippet that best answers the question. Reply\
-            with a single number indicating the index of the snippet in the list.\
-            If none of the snippets seem relevant, reply with \"0\".
-
-            Q:What icon do we use to clear search history?
-            A:3
-
-            Q:{}
-            A:",
-            snippets.len(),
-            self.query,
-        );
-        self.send(prompt, 1).await
-    }
-
     async fn explain_snippet(
         &self,
         snippet: &api::Snippet,
@@ -398,5 +318,4 @@
 // can tune this better, rust_tokenizers::Gpt2Tokenizer?
 fn token_count_estimate(input: &str) -> u32 {
     input.len().saturating_div(3) as u32
->>>>>>> a80be45f
 }