--- conflicted
+++ resolved
@@ -107,7 +107,7 @@
 - If functions.code or functions.path did not return any relevant information, call them again with a SIGNIFICANTLY different query. The terms in the new query should not overlap with terms in your old one
 - If the output of a function is empty, try calling the function again with DIFFERENT arguments OR try calling a different function
 - Only call functions.proc with path indices that are under the PATHS heading above
-- Call functions.proc with paths that might contain relevant information. Either because of the path name, or to expand on code that's already been returned by functions.code 
+- Call functions.proc with paths that might contain relevant information. Either because of the path name, or to expand on code that's already been returned by functions.code
 - DO NOT call functions.proc with more than 5 paths
 - DO NOT call functions.proc on the same file more than once
 - ALWAYS call a function. DO NOT answer the question directly"#);
@@ -149,40 +149,10 @@
     )
 }
 
-<<<<<<< HEAD
 pub fn answer_article_prompt(context: &str) -> String {
     format!(
         r#"{context}####
 
-=======
-/// Generate an answer article prompt.
-///
-/// The `multi` argument determines whether to use the "multiple file" variant of this prompt.
-pub fn answer_article_prompt(multi: bool, context: &str) -> String {
-    // Return different prompts depending on whether there is one or many aliases
-    let one_prompt = format!(
-        r#"{context}#####
-
-A user is looking at the code above, your job is to answer their query.
-
-Your output will be interpreted as bloop-markdown which renders with the following rules:
-- Inline code must be expressed as a link to the correct line of code using the URL format: `[bar](src/foo.rs#L50)` or `[bar](src/foo.rs#L50-L54)`
-- Do NOT output bare symbols. ALL symbols must include a link
-  - E.g. Do not simply write `Bar`, write [`Bar`](src/bar.rs#L100-L105).
-  - E.g. Do not simply write "Foos are functions that create `Foo` values out of thin air." Instead, write: "Foos are functions that create [`Foo`](src/foo.rs#L80-L120) values out of thin air."
-- Only internal links to the current file work
-- Basic markdown text formatting rules are allowed
-
-Here is an example response:
-
-A function [`openCanOfBeans`](src/beans/open.py#L7-L19) is defined. This function is used to handle the opening of beans. It includes the variable [`openCanOfBeans`](src/beans/open.py#L9) which is used to store the value of the tin opener.
-"#
-    );
-
-    let many_prompt = format!(
-        r#"{context}####
-
->>>>>>> 3e650d24
 Your job is to answer a query about a codebase using the information above.
 
 Provide only as much information and code as is necessary to answer the query, but be concise. Keep number of quoted lines to a minimum when possible. If you do not have enough information needed to answer the query, do not make up an answer.
@@ -254,7 +224,7 @@
 pub fn studio_name_prompt(context_json: &str, messages_json: &str) -> String {
     format!(
         r#"Your job is to generate a name for a conversation about software source code, given source code context and conversation history.
-        
+
 Follow these rules strictly:
     - You MUST only return the new title, and NO additional text
     - Be brief, only return a few words, 3-5 is ideal
