import React, { useCallback, useEffect, useMemo, useState } from 'react';
import FileIcon from '../../../components/FileIcon';
import BreadcrumbsPath from '../../../components/BreadcrumbsPath';
import { FileTreeFileType } from '../../../types';
import { search } from '../../../services/api';
import { File } from '../../../types/api';
import { getPrismLanguage, tokenizeCode } from '../../../utils/prism';
import { TokensLine } from '../../../types/results';
import Button from '../../../components/Button';
import { ChevronDownFilled, ChevronUpFilled } from '../../../icons';
import { buildRepoQuery } from '../../../utils';
import CodePart from './CodePart';

type Props = {
  repoName: string;
  filePath: string;
  index: number;
  onResultClick: (path: string, lineNum?: number[]) => void;
  cites: {
    start_line: number;
    end_line: number;
    comment: string;
    i: number;
  }[];
  isCollapsed?: boolean;
  onExpand: () => void;
  onCollapse: () => void;
  isFullExpanded?: boolean;
  onFullExpand: () => void;
  onFullCollapse: () => void;
};

const AnnotatedFile = ({
  filePath,
  onResultClick,
  repoName,
  cites,
  index,
  isCollapsed,
  onExpand,
  onCollapse,
  isFullExpanded,
  onFullExpand,
  onFullCollapse,
}: Props) => {
  const [file, setFile] = useState<File | null>(null);
  useEffect(() => {
    if (repoName && filePath) {
      search(buildRepoQuery(repoName, filePath)).then((resp) => {
        setFile(resp.data[0].data as File);
      });
    }
  }, [filePath, repoName]);

  const lang = useMemo(
    () =>
      file?.lang
        ? getPrismLanguage(file?.lang || '') || 'plaintext'
        : undefined,
    [file?.lang],
  );

  const tokens = useMemo(
    () => (file?.contents ? tokenizeCode(file?.contents, lang) : []),
    [file?.contents, lang],
  );

  const tokensMap = useMemo((): TokensLine[] => {
    const lines = tokens
      .map((line) => line.map((token) => ({ highlight: false, token })))
      .map((l): TokensLine => ({ tokens: l, lineNumber: null }));
    let currentLine = 0;
    for (let i = 0; i < lines.length; i++) {
      lines[i].lineNumber = currentLine + 1;
      currentLine++;
    }
    return lines;
  }, [tokens]);

  const mappedCites = useMemo(() => {
    return cites.map((c, i) => {
      const start =
        c.start_line !== null
          ? Math.max(
              c.start_line -
                1 -
                (!cites[i - 1]?.end_line
                  ? 5
                  : Math.max(
                      Math.min(
                        c.start_line - 1 - cites[i - 1]?.end_line - 5,
                        5,
                      ),
                      0,
                    )),
              0,
            )
          : null;
      const end =
        c.end_line !== null
          ? Math.max(
              1,
              c.end_line -
                1 +
                (!cites[i + 1]?.start_line
                  ? 5
                  : Math.max(
                      Math.min(cites[i + 1]?.start_line - c.end_line, 5),
                      0,
                    )),
            )
          : null;
      return { ...c, start, end };
    });
  }, [cites]);

  const fullHeight = useMemo(() => {
    return (
      mappedCites.reduce(
        (prev, cur) => prev + Math.max((cur.end || 0) - (cur.start || 0), 0),
        0,
      ) *
        21 +
      16 +
      56
    );
  }, [mappedCites]);

  const handleResultClick = useCallback(() => {
    if (!document.getSelection()?.toString()) {
      onResultClick(filePath);
    }
  }, [onResultClick, filePath]);

  return (
    <div>
      <div
        className="text-sm border border-bg-border rounded-md flex-1 overflow-x-auto"
        id={`file-${index}`}
      >
        <div
<<<<<<< HEAD
          className="flex items-center gap-2 w-full bg-bg-shade h-13 px-3 border-b border-bg-border cursor-pointer"
          onClick={() => onResultClick(filePath)}
=======
          className={`flex items-center justify-between gap-2 w-full bg-bg-shade h-13 px-3 ${
            !isCollapsed ? 'border-b border-bg-border' : ''
          } cursor-pointer overflow-hidden`}
          onClick={handleResultClick}
>>>>>>> c1e497a9
        >
          <div className="flex items-center gap-2 w-full cursor-pointer">
            <FileIcon filename={filePath} />
            <BreadcrumbsPath
              path={filePath}
              repo={repoName}
              onClick={(path, type) =>
                type === FileTreeFileType.FILE ? onResultClick(path) : {}
              }
            />
          </div>
          <Button
            onlyIcon
            size="tiny"
            variant="tertiary"
            onClick={(e) => {
              e.stopPropagation();
              if (isCollapsed) {
                onExpand();
              } else {
                onCollapse();
              }
            }}
            title={isCollapsed ? 'Expand' : 'Collapse'}
          >
            {isCollapsed ? <ChevronDownFilled /> : <ChevronUpFilled />}
          </Button>
        </div>
        {!isCollapsed && cites.length ? (
          <div
            className={`relative overflow-x-auto pt-4 ${
              isFullExpanded ? '' : 'overflow-y-hidden'
            } ${
              fullHeight <= 350 ? 'pb-4' : ''
            } transition-all duration-200 ease-linear`}
            style={
              fullHeight > 350
                ? {
                    maxHeight: isFullExpanded ? fullHeight : 350,
                  }
                : {}
            }
          >
            {mappedCites.map((c, i) => (
              <CodePart
                key={c.i}
                i={c.i}
                filePath={filePath}
                startLine={c.start_line}
                endLine={c.end_line}
                lang={lang}
                isLast={i === cites.length - 1}
                onResultClick={onResultClick}
                tokensMap={tokensMap}
                nextPartStart={cites[i + 1]?.start_line}
                start={c.start}
                end={c.end}
              />
            ))}
            {fullHeight > 350 && (
              <>
                <div className="h-14" />
                <div
                  className={`bg-gradient-to-b from-transparent via-bg-sub/90 to-bg-sub pb-3 pt-6 
              absolute bottom-0 left-0 right-0 flex justify-center align-center`}
                >
                  <Button
                    variant="secondary"
                    size="small"
                    onClick={(e) => {
                      e.stopPropagation();
                      if (isFullExpanded) {
                        onFullCollapse();
                      } else {
                        onFullExpand();
                      }
                    }}
                  >
                    Show {isFullExpanded ? 'less' : 'more'}
                  </Button>
                </div>
              </>
            )}
          </div>
        ) : null}
      </div>
    </div>
  );
};

export default AnnotatedFile;<|MERGE_RESOLUTION|>--- conflicted
+++ resolved
@@ -139,15 +139,10 @@
         id={`file-${index}`}
       >
         <div
-<<<<<<< HEAD
-          className="flex items-center gap-2 w-full bg-bg-shade h-13 px-3 border-b border-bg-border cursor-pointer"
-          onClick={() => onResultClick(filePath)}
-=======
           className={`flex items-center justify-between gap-2 w-full bg-bg-shade h-13 px-3 ${
             !isCollapsed ? 'border-b border-bg-border' : ''
           } cursor-pointer overflow-hidden`}
           onClick={handleResultClick}
->>>>>>> c1e497a9
         >
           <div className="flex items-center gap-2 w-full cursor-pointer">
             <FileIcon filename={filePath} />
