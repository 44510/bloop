--- conflicted
+++ resolved
@@ -220,7 +220,6 @@
     .delete(`/answer/conversations`, { params: { thread_id } })
     .then((r) => r.data);
 
-<<<<<<< HEAD
 export const upvoteAnswer = (
   thread_id: string,
   query_id: string,
@@ -235,6 +234,5 @@
       feedback,
     })
     .then((r) => r.data);
-=======
-export const getIndexQueue = () => http('/repos/queue').then((r) => r.data);
->>>>>>> e84becc1
+
+export const getIndexQueue = () => http('/repos/queue').then((r) => r.data);