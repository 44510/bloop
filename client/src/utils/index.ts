import { MouseEvent, useCallback } from 'react';
import { v4 as uuidv4 } from 'uuid';
import { RepoType, RepoUi } from '../types/general';
import langs from './langs.json';

export const copyToClipboard = (value: string) => {
  // navigator clipboard api needs a secure context (https)
  if (
    navigator.clipboard &&
    typeof navigator.clipboard.writeText === 'function' &&
    window.isSecureContext
  ) {
    return navigator.clipboard.writeText(value).then();
  } else {
    let textArea = document.createElement('textarea');
    textArea.value = value;
    // make the textarea out of viewport
    textArea.style.position = 'fixed';
    textArea.style.left = '-999999px';
    textArea.style.top = '-999999px';
    document.body.appendChild(textArea);
    textArea.focus();
    textArea.select();
    return new Promise((res, rej) => {
      document.execCommand('copy') ? res(true) : rej();
      textArea.remove();
    });
  }
};

/**
 * Returns a hash code from a string, only use for comparison as not secure
 * @param  {String} str The string to hash.
 * @return {Number}    A 32bit integer
 * @see http://werxltd.com/wp/2010/05/13/javascript-implementation-of-javas-string-hashcode-method/
 */
export const hashCode = (str: string) => {
  let hash = 0;
  for (let i = 0, len = str.length; i < len; i++) {
    let chr = str.charCodeAt(i);
    hash = (hash << 5) - hash + chr;
    hash |= 0; // Convert to 32bit integer
  }
  return hash;
};

export const parseFilters = (input: string) => {
  const regex = /((repo|lang):[^\s)]+)/gim;

  let m;
  const filters: Record<string, string[]> = {
    lang: [],
    repo: [],
  };

  while ((m = regex.exec(input)) !== null) {
    if (m.index === regex.lastIndex) {
      regex.lastIndex++;
    }
    if (m[2]) {
      filters[m[2]].push(m[1].split(':')[1]);
    }
  }
  return filters;
};

export const getFileExtensionForLang = (lang: string) => {
  if (!lang) {
    return 'default';
  }
  // @ts-ignore
  return 'index' + langs[lang]?.[0];
};

export const isWindowsPath = (path: string) => path.includes('\\');

export const breadcrumbsItemPath = (
  array: string[],
  index: number,
  isWindows: boolean,
  isFile?: boolean,
) => {
  const separator = isWindows ? '\\' : '/';
  const path = array.slice(0, index + 1).join(separator);

  const pathEnding = isFile ? '' : separator;
  return `${path}${pathEnding}`;
};

export const splitPath = (path: string) =>
  path?.split(isWindowsPath(path) ? '\\' : '/') || [];

export const splitPathForBreadcrumbs = (
  path: string,
  onClick?: (
    e: MouseEvent<HTMLButtonElement>,
    item: string,
    index: number,
    arr: string[],
  ) => void,
) => {
  return splitPath(path)
    .filter((p) => p !== '/')
    .map((item, index, arr) => ({
      label: item,
      onClick: (e: MouseEvent<HTMLButtonElement>) => {
        e.preventDefault();
        onClick?.(e, item, index, arr);
      },
    }));
};

export const buildRepoQuery = (
  repo?: string,
  path?: string,
  selectedBranch?: string | null,
) => {
  return `open:true ${repo ? `repo:${repo}` : ''} ${
    path ? `path:${path.includes(' ') ? `"${path}"` : path}` : ''
  }${selectedBranch ? ` branch:${selectedBranch}` : ''}`;
};

export const getFileManagerName = (os: string) => {
  switch (os) {
    case 'Darwin':
      return 'Finder';
    case 'Windows_NT':
      return 'File Explorer';
    default:
      return 'File manager';
  }
};

export function groupReposByParentFolder(repos: RepoType[]): RepoUi[] {
  const isWindows = repos?.[0]?.ref ? isWindowsPath(repos[0].ref) : false;
  // Extract unique parent folders
  const parentFolders = Array.from(
    new Set(
      repos.map((obj) =>
        obj.ref
          .split(isWindows ? '\\' : '/')
          .slice(0, -1)
          .join(isWindows ? '\\' : '/'),
      ),
    ),
  );

  // Group repos by parent folder
  const groupedObjects: {
    [parentFolder: string]: string[];
  } = {};
  for (const parentFolder of parentFolders) {
    groupedObjects[parentFolder] = repos
      .filter((obj) => obj.ref.startsWith(parentFolder + '/'))
      .map((r) => r.ref);
  }

  // Add folderName property to each repo
  const objectsWithFolderName: RepoUi[] = repos.map((r) => {
    const folderName =
      Object.entries(groupedObjects)
        .filter(([folder, repos]) => repos.includes(r.ref))
        .sort((a, b) => (a[0].length < b[0].length ? -1 : 1))
        .pop()?.[0] || isWindows
        ? '\\'
        : '/';
    return {
      ...r,
      folderName,
      selected: true,
      shortName: r.name,
    };
  });

  const commonFolder = getCommonFolder(
    objectsWithFolderName.map((lr) => lr.folderName),
  )
    .split(isWindows ? '\\' : '/')
    .slice(0, -1)
    .join(isWindows ? '\\' : '/');

  return objectsWithFolderName.map((r) => ({
    ...r,
    folderName: r.folderName.replace(commonFolder, ''),
  }));
}

export const getCommonFolder = (paths: string[]) => {
  if (!paths?.length) {
    return '/';
  }
  const pathParts = paths
    .map((p) => splitPath(p))
    .sort((a, b) => a.length - b.length);
  let commonFolder = [];

  for (let i = 0; i < pathParts[0].length; i++) {
    if (pathParts.every((pp) => pp[i] === pathParts[0][i])) {
      commonFolder.push(pathParts[0][i]);
    } else {
      break;
    }
  }
  return commonFolder.join(isWindowsPath(paths[0]) ? '\\' : '/');
};

export const arrayUnique = (array: any[], property: string) => {
  const unique: any = {};
  const distinct = [];
  for (const i in array) {
    if (typeof unique[array[i][property]] == 'undefined') {
      distinct.push(array[i]);
    }
    unique[array[i][property]] = 0;
  }
  return distinct;
};

export const generateUniqueId = (): string => {
  return uuidv4();
};

export const propsAreShallowEqual = <P>(
  prevProps: Readonly<P>,
  nextProps: Readonly<P>,
) =>
  Object.keys(prevProps).every(
    (k) =>
      prevProps[k as keyof typeof prevProps] ===
      nextProps[k as keyof typeof nextProps],
  );

export const deleteAuthCookie = () => {
  document.cookie = 'auth_cookie=;expires=Thu, 01 Jan 1970 00:00:01 GMT;';
};

export const previewTheme = (key: string) => {
  document.body.classList.add('notransition'); // to avoid flashing UI with color changes
  document.body.dataset.theme = key;
  setTimeout(
    () => document.body.classList.remove('notransition'),
    300, // longest color transition
  );
};

export const calculatePopupPositionInsideContainer = (
  top: number,
  left: number,
  containerRect: DOMRect,
) => {
  const viewportWidth =
    window.innerWidth || document.documentElement.clientWidth;
  const viewportHeight =
    window.innerHeight || document.documentElement.clientHeight;

  const popupWidth = 170; // Adjust as needed
  const popupHeight = 34; // Adjust as needed

<<<<<<< HEAD
=======
  top -= popupHeight + 15;

>>>>>>> c1e497a9
  // Adjust top position to ensure the popup stays within the container
  if (top < containerRect.top) {
    top = containerRect.top;
  } else if (top > containerRect.bottom) {
    top = containerRect.bottom - popupHeight;
  }

  // Adjust left position to ensure the popup stays within the container
  if (left < containerRect.left) {
    left = containerRect.left;
  } else if (left > containerRect.right) {
    left = containerRect.right - popupWidth;
  }

  // Adjust top position to ensure the popup stays within the viewport
  if (top < 0) {
    top = 0;
  } else if (top + popupHeight > viewportHeight) {
    top = viewportHeight - popupHeight;
  }

  // Adjust left position to ensure the popup stays within the viewport
  if (left < 0) {
    left = 0;
  } else if (left + popupWidth > viewportWidth) {
    left = viewportWidth - popupWidth;
  }

  return { top, left };
};<|MERGE_RESOLUTION|>--- conflicted
+++ resolved
@@ -256,11 +256,8 @@
   const popupWidth = 170; // Adjust as needed
   const popupHeight = 34; // Adjust as needed
 
-<<<<<<< HEAD
-=======
   top -= popupHeight + 15;
 
->>>>>>> c1e497a9
   // Adjust top position to ensure the popup stays within the container
   if (top < containerRect.top) {
     top = containerRect.top;
