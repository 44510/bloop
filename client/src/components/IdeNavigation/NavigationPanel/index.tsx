--- conflicted
+++ resolved
@@ -2,11 +2,6 @@
 import { GitHubLogo } from '../../../icons';
 import TextField from '../../TextField';
 import useAppNavigation from '../../../hooks/useAppNavigation';
-import useResizeableWidth from '../../../hooks/useResizeableWidth';
-import {
-  LEFT_SIDEBAR_WIDTH_KEY,
-  RIGHT_SIDEBAR_WIDTH_KEY,
-} from '../../../services/storage';
 
 type Props = {
   repoName: string;
@@ -16,24 +11,7 @@
 const NavigationPanel = ({ repoName, children }: Props) => {
   const { navigateRepoPath } = useAppNavigation();
   return (
-<<<<<<< HEAD
     <div className="relative flex flex-1 flex-col w-full overflow-auto bg-bg-base select-none">
-=======
-    <div className="min-h-full relative flex" style={{ width }}>
-      <div className="flex flex-1 bg-bg-base flex-col border-r border-bg-border min-h-full select-none">
-        <div
-          className="w-full border-b border-bg-border flex justify-between h-12 flex-shrink-0 px-6 select-none cursor-pointer"
-          onClick={() => navigateRepoPath(repoName)}
-        >
-          <TextField
-            value={repoName.replace(/^github\.com\//, '')}
-            icon={<GitHubLogo />}
-            className={'ellipsis subhead-s'}
-          />
-        </div>
-        <div className="flex-1 flex flex-col">{children}</div>
-      </div>
->>>>>>> 3e650d24
       <div
         className="w-full border-b border-bg-border flex justify-between h-12 flex-shrink-0 px-6 select-none cursor-pointer"
         onClick={() => navigateRepoPath(repoName)}
