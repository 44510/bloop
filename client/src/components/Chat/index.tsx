import React, {
  FormEvent,
  useCallback,
  useContext,
  useEffect,
  useRef,
  useState,
} from 'react';
import { useOnClickOutside } from '../../hooks/useOnClickOutsideHook';
import { List } from '../../icons';
import { UIContext } from '../../context/uiContext';
import { DeviceContext } from '../../context/deviceContext';
import {
  ChatMessage,
  ChatMessageAuthor,
  ChatMessageServer,
  ChatMessageType,
} from '../../types/general';
import { AppNavigationContext } from '../../context/appNavigationContext';
import { ChatContext } from '../../context/chatContext';
<<<<<<< HEAD
import { SearchContext } from '../../context/searchContext';
=======
import { mapLoadingSteps } from '../../mappers/conversation';
import { findElementInCurrentTab } from '../../utils/domUtils';
>>>>>>> c1e497a9
import NLInput from './NLInput';
import ChipButton from './ChipButton';
import AllConversations from './AllCoversations';
import Conversation from './Conversation';
import DeprecatedClientModal from './DeprecatedClientModal';

let prevEventSource: EventSource | undefined;

const focusInput = () => {
  findElementInCurrentTab('#question-input')?.focus();
};

const blurInput = () => {
  findElementInCurrentTab('#question-input')?.blur();
};

const Chat = () => {
  const { isRightPanelOpen, setRightPanelOpen, tab } = useContext(UIContext);
  const { apiUrl } = useContext(DeviceContext);
  const { selectedBranch } = useContext(SearchContext);
  const {
    conversation,
    setConversation,
    isChatOpen,
    setChatOpen,
    setShowTooltip,
    submittedQuery,
    setSubmittedQuery,
    selectedLines,
    setSelectedLines,
    threadId,
    setThreadId,
  } = useContext(ChatContext);
  const { navigateConversationResults, navigateRepoPath, navigatedItem } =
    useContext(AppNavigationContext);
  const [isLoading, setLoading] = useState(false);
  const [showPopup, setShowPopup] = useState(false);
  const chatRef = useRef(null);
  const [inputValue, setInputValue] = useState('');
  useOnClickOutside(chatRef, () => setChatOpen(false));

  useEffect(() => {
    if (isChatOpen) {
      focusInput();
    }
  }, [isChatOpen]);

  const makeSearch = useCallback(
    (query: string) => {
      if (!query) {
        return;
      }
      console.log('query', query);
      prevEventSource?.close();
      setInputValue('');
      setLoading(true);
      const eventSource = new EventSource(
        `${apiUrl.replace('https:', '')}/answer?q=${query}${
          selectedBranch ? ` branch:${selectedBranch}` : ''
        }&repo_ref=${tab.key}${threadId ? `&thread_id=${threadId}` : ''}${
          navigatedItem?.type === 'repo' && navigatedItem?.path
            ? `&relative_path=${navigatedItem?.path}&is_folder=true`
            : ''
        }${
          navigatedItem?.type === 'full-result' && navigatedItem?.path
            ? `&relative_path=${navigatedItem?.path}&is_folder=false`
            : ''
        }${
          selectedLines
            ? `&start=${selectedLines[0]}&end=${selectedLines[1]}`
            : ''
        }`,
      );
      prevEventSource = eventSource;
      setSelectedLines(null);
      let firstResultCame: boolean;
      let i = -1;
      eventSource.onerror = (err) => {
        console.log('SSE error', err);
        firstResultCame = false;
        i = -1;
        console.log('Closing SSE connection...');
        eventSource.close();
        setConversation((prev) => {
          const newConversation = prev.slice(0, -1);
          const lastMessage: ChatMessage = {
            author: ChatMessageAuthor.Server,
            isLoading: false,
            type: ChatMessageType.Answer,
            error: 'Something went wrong',
            loadingSteps: [],
          };
          return [...newConversation, lastMessage];
        });
      };
      eventSource.onmessage = (ev) => {
        console.log(ev.data);
        if (
          ev.data === '{"Err":"incompatible client"}' ||
          ev.data === '{"Err":"failed to check compatibility"}'
        ) {
          eventSource.close();
          prevEventSource?.close();
          if (ev.data === '{"Err":"incompatible client"}') {
            setShowPopup(true);
          } else {
            setConversation((prev) => {
              const newConversation = prev.slice(0, -1);
              const lastMessage: ChatMessage = {
                author: ChatMessageAuthor.Server,
                isLoading: false,
                type: ChatMessageType.Answer,
                error: 'Something went wrong',
                loadingSteps: [],
              };
              return [...newConversation, lastMessage];
            });
          }
          setLoading(false);
          return;
        }
        i++;
        if (i === 0) {
          setThreadId(ev.data);
          return;
        }
        if (ev.data === '[DONE]') {
          eventSource.close();
          prevEventSource = undefined;
          setLoading(false);
          setConversation((prev) => {
            const newConversation = prev.slice(0, -1);
            const lastMessage = {
              ...prev.slice(-1)[0],
              isLoading: false,
            };
            return [...newConversation, lastMessage];
          });
          return;
        }
        try {
          const data = JSON.parse(ev.data);
          if (data.Ok) {
            const newMessage = data.Ok;
            if (
              newMessage.results?.length &&
              !newMessage.conclusion &&
              !firstResultCame
            ) {
              setConversation((prev) => {
                navigateConversationResults(prev.length - 1, threadId);
                return prev;
              });
              firstResultCame = true;
            }
            setConversation((prev) => {
              const newConversation = prev?.slice(0, -1) || [];
              const lastMessage = prev?.slice(-1)[0];
              const messageToAdd = {
                author: ChatMessageAuthor.Server,
                isLoading: !newMessage.finished,
                type: ChatMessageType.Answer,
                loadingSteps: mapLoadingSteps(newMessage.search_steps),
                text: newMessage.conclusion,
                results: newMessage.results,
              };
              const lastMessages: ChatMessage[] =
                lastMessage?.author === ChatMessageAuthor.Server
                  ? [messageToAdd]
                  : [...prev.slice(-1), messageToAdd];
              return [...newConversation, ...lastMessages];
            });
          } else if (data.Err) {
            setConversation((prev) => {
              const newConversation = prev.slice(0, -1);
              const lastMessage = {
                ...prev.slice(-1)[0],
                isLoading: false,
                error:
                  data.Err === 'request failed 5 times'
                    ? 'Failed to get a response from OpenAI. Try again in a few moments.'
                    : 'Something went wrong',
              };
              return [...newConversation, lastMessage];
            });
          }
        } catch (err) {
          console.log('failed to parse response', err);
        }
      };
      return () => {
        eventSource.close();
      };
    },
    [
      tab,
      threadId,
      navigatedItem?.path,
      navigatedItem?.type,
      selectedLines,
      selectedBranch,
    ],
  );

  useEffect(() => {
    if (!submittedQuery) {
      return;
    }
    let userQuery = submittedQuery;
    if (submittedQuery.startsWith('#explain_')) {
      const [prefix, ending] = submittedQuery.split(':');
      const [lineStart, lineEnd] = ending.split('-');
      const filePath = prefix.slice(9);
      userQuery = `Explain lines ${Number(lineStart) + 1} - ${
        Number(lineEnd) + 1
      } in ${filePath}`;
    }
    setConversation((prev) => [
      ...prev,
      {
        author: ChatMessageAuthor.User,
        text: userQuery,
        isLoading: false,
      },
    ]);
    makeSearch(userQuery);
  }, [submittedQuery]);

  const stopGenerating = useCallback(() => {
    prevEventSource?.close();
    setLoading(false);
    setConversation((prev) => {
      const newConversation = prev.slice(0, -1);
      const lastMessage = {
        ...prev.slice(-1)[0],
        isLoading: false,
      };
      return [...newConversation, lastMessage];
    });
    focusInput();
  }, []);

  const onSubmit = useCallback(
    (e?: FormEvent) => {
      if (e?.preventDefault) {
        e.preventDefault();
      }
      if (
        (conversation[conversation.length - 1] as ChatMessageServer)
          ?.isLoading ||
        !inputValue.trim()
      ) {
        return;
      }
      blurInput();
      setSubmittedQuery(inputValue);
    },
    [inputValue, conversation],
  );

  const handleNewConversation = useCallback(() => {
    stopGenerating();
    setConversation([]);
    setLoading(false);
    setThreadId('');
    setSubmittedQuery('');
    setSelectedLines(null);
    if (navigatedItem?.type === 'conversation-result') {
      navigateRepoPath(tab.repoName);
    }
    focusInput();
  }, [navigatedItem?.type]);

  return (
    <>
      <div
        ref={chatRef}
        className={`fixed z-50 bottom-20 rounded-xl group w-97 max-h-[30rem] flex flex-col justify-end ${
          isRightPanelOpen ? '-right-full' : 'right-8'
        } backdrop-blur-6 shadow-float bg-chat-bg-base/75 border border-chat-bg-border transition-all duration-300 ease-out-slow`}
        onClick={() => {
          setShowTooltip(false);
          setChatOpen(true);
        }}
      >
        <div className="w-full">
          <div className="px-4 pt-4 flex flex-col">
            <div className="flex justify-between gap-1 items-center">
              <ChipButton
                onClick={() => {
                  setRightPanelOpen(true);
                }}
              >
                <List /> All conversations
              </ChipButton>
              <div className="flex items-center gap-1">
                <ChipButton onClick={handleNewConversation}>
                  Create new
                </ChipButton>
                <ChipButton
                  variant="filled"
                  onClick={(e) => {
                    e.stopPropagation();
<<<<<<< HEAD
                    setChatOpen(false);
                  }}
                >
                  Hide
=======
                    setChatOpen((prev) => !prev);
                  }}
                >
                  {isChatOpen ? 'Hide' : 'Show'}
>>>>>>> c1e497a9
                </ChipButton>
              </div>
            </div>
          </div>
        </div>
        <div className="p-4">
          {!!conversation.length && isChatOpen && (
            <Conversation
              conversation={conversation}
              searchId={threadId}
              isLoading={isLoading}
            />
          )}
          <form onSubmit={onSubmit} className="flex flex-col w-95">
            <NLInput
              id="question-input"
              value={inputValue}
              onSubmit={onSubmit}
              onChange={(e) => setInputValue(e.target.value)}
              isStoppable={isLoading}
              loadingSteps={
                (conversation[conversation.length - 1] as ChatMessageServer)
                  ?.loadingSteps
              }
              showTooltip={showTooltip}
              tooltipText={tooltipText}
              onStop={stopGenerating}
              placeholder={
                (conversation[conversation.length - 1] as ChatMessageServer)
                  ?.isLoading
                  ? (conversation[conversation.length - 1] as ChatMessageServer)
                      ?.loadingSteps?.[
                      (
                        conversation[
                          conversation.length - 1
                        ] as ChatMessageServer
                      )?.loadingSteps?.length - 1
                    ].displayText
                  : undefined
              }
              selectedLines={selectedLines}
              setSelectedLines={setSelectedLines}
            />
          </form>
        </div>
      </div>
      <AllConversations
        setHistoryOpen={setRightPanelOpen}
        isHistoryOpen={isRightPanelOpen}
        setActive={setChatOpen}
        setConversation={setConversation}
        setThreadId={setThreadId}
        repoRef={tab.key}
        handleNewConversation={handleNewConversation}
      />
      <DeprecatedClientModal
        isOpen={showPopup}
        onClose={() => setShowPopup(false)}
      />
    </>
  );
};

export default Chat;<|MERGE_RESOLUTION|>--- conflicted
+++ resolved
@@ -18,12 +18,9 @@
 } from '../../types/general';
 import { AppNavigationContext } from '../../context/appNavigationContext';
 import { ChatContext } from '../../context/chatContext';
-<<<<<<< HEAD
 import { SearchContext } from '../../context/searchContext';
-=======
 import { mapLoadingSteps } from '../../mappers/conversation';
 import { findElementInCurrentTab } from '../../utils/domUtils';
->>>>>>> c1e497a9
 import NLInput from './NLInput';
 import ChipButton from './ChipButton';
 import AllConversations from './AllCoversations';
@@ -327,17 +324,10 @@
                   variant="filled"
                   onClick={(e) => {
                     e.stopPropagation();
-<<<<<<< HEAD
-                    setChatOpen(false);
-                  }}
-                >
-                  Hide
-=======
                     setChatOpen((prev) => !prev);
                   }}
                 >
                   {isChatOpen ? 'Hide' : 'Show'}
->>>>>>> c1e497a9
                 </ChipButton>
               </div>
             </div>
